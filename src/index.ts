// 基础依赖导入和插件元数据定义
import { Context, Schema, Random, h } from 'koishi'
import {} from 'koishi-plugin-adapter-onebot'
import { ZanwoMgr } from './utils/ZanwoMgr'
import { ConfigValidator } from './utils/Config'
import { JrrpMode } from './utils/JrrpMode'
import * as utils from './utils/utils'
import { CONSTANTS } from './utils/utils'

declare module 'koishi' {
  interface Tables {
    daily_user_data: DailyUserData
  }
}

// 定义表结构
export interface DailyUserData {
  id: number
  user_id: string
  zanwo_enabled: boolean
  identification_code?: string
  perfect_score: boolean
}

// 插件元数据定义
export const name = 'daily-tools'
export const inject = {required: ['database']}

/**
 * 睡眠模式类型枚举
 * @enum {string}
 */
export const enum SleepMode {
  STATIC = 'static',
  UNTIL = 'until',
  RANDOM = 'random'
}

/**
 * 禁言时长类型枚举
 * @enum {string}
 */
export const enum MuteDurationType {
  STATIC = 'static',
  RANDOM = 'random'
}

/**
 * JRRP算法类型枚举
 * @enum {string}
 */
export const enum JrrpAlgorithm {
  BASIC = 'basic',
  GAUSSIAN = 'gaussian',
  LINEAR = 'linear'
}

/**
 * 娱乐模式类型枚举
 * @enum {string}
 */
export const enum FoolMode {
  DISABLED = 'disabled',
  ENABLED = 'enabled'
}

/**
 * 显示模式类型枚举
 * @enum {string}
 */
export const enum DisplayMode {
  BINARY = 'binary',
  EXPRESSION = 'expression'
}

/**
 * 插件配置接口
 */
export interface SleepConfig {
  type: SleepMode
  duration?: number // static模式
  until?: string   // until模式
  min?: number     // random模式
  max?: number     // random模式
  allowedTimeRange?: string  // 新增允许使用时间段配置
}

export interface MuteConfig {
  type: MuteDurationType
  duration?: number // static模式
  min?: number     // random模式
  max?: number     // random模式
}

export interface FoolConfig {
  type: FoolMode
  date?: string
  displayMode?: DisplayMode
  baseNumber?: number
}

export interface Config {
  // autolike相关
  adminAccount?: string
  enableNotify?: boolean
  adminOnly?: boolean
  enableAutoBatch?: boolean

  // mute相关
  sleep: SleepConfig
  mute: MuteConfig
  allowedTimeRange?: string
  maxAllowedDuration: number
  enableMessage: boolean
  enableMuteOthers: boolean
  probability: number

  // jrrp相关
  choice: JrrpAlgorithm
  identificationCode: string
  fool: FoolConfig
  rangeMessages?: Record<string, string>
  specialMessages?: Record<number, string>
  holidayMessages?: Record<string, string>
}

// Schema配置定义
export const Config: Schema<Config> = Schema.intersect([
  Schema.object({
    adminAccount: Schema.string(),
    enableNotify: Schema.boolean().default(true),
    adminOnly: Schema.boolean().default(true),
    enableAutoBatch: Schema.boolean().default(false),
  }).i18n({
    'zh-CN': require('./locales/zh-CN').config_autolike,
    'en-US': require('./locales/en-US').config_autolike,
  }),

  Schema.object({
    sleep: Schema.intersect([
      Schema.object({
        type: Schema.union([SleepMode.STATIC, SleepMode.UNTIL, SleepMode.RANDOM]),
      }).default({ type: SleepMode.STATIC }),
      Schema.union([
        Schema.object({
          type: Schema.const(SleepMode.STATIC).required(),
          duration: Schema.number().default(8),
        }),
        Schema.object({
          type: Schema.const(SleepMode.UNTIL).required(),
          until: Schema.string().default('08:00'),
        }),
        Schema.object({
          type: Schema.const(SleepMode.RANDOM).required(),
          min: Schema.number().default(6),
          max: Schema.number().default(10),
        }),
      ]),
    ]),
    mute: Schema.intersect([
      Schema.object({
        type: Schema.union([MuteDurationType.STATIC, MuteDurationType.RANDOM]),
      }).default({ type: MuteDurationType.STATIC }),
      Schema.union([
        Schema.object({
          type: Schema.const(MuteDurationType.STATIC).required(),
          duration: Schema.number().default(5),
        }),
        Schema.object({
          type: Schema.const(MuteDurationType.RANDOM).required(),
          min: Schema.number().default(0.1),
          max: Schema.number().default(10),
        }),
      ]),
    ]),
    allowedTimeRange: Schema.string().default('20-8').pattern(/^([01]?[0-9]|2[0-3])-([01]?[0-9]|2[0-3])$/),
    maxAllowedDuration: Schema.number().default(1440),
    enableMessage: Schema.boolean().default(false),
    enableMuteOthers: Schema.boolean().default(true),
    probability: Schema.number().default(0.5).min(0).max(1),
  }).i18n({
    'zh-CN': require('./locales/zh-CN').config_mute,
    'en-US': require('./locales/en-US').config_mute,
  }),

  Schema.object({
    choice: Schema.union([
      Schema.const(JrrpAlgorithm.BASIC),
      Schema.const(JrrpAlgorithm.GAUSSIAN),
      Schema.const(JrrpAlgorithm.LINEAR),
    ]).default(JrrpAlgorithm.BASIC),
    identificationCode: Schema.string().default('CODE').role('secret'), // 改名
    fool: Schema.intersect([
      Schema.object({
        type: Schema.union([FoolMode.DISABLED, FoolMode.ENABLED]),
      }).default({ type: FoolMode.DISABLED }),
      Schema.union([
        Schema.object({
          type: Schema.const(FoolMode.DISABLED),
        }),
        Schema.intersect([
          Schema.object({
            type: Schema.const(FoolMode.ENABLED).required(),
            date: Schema.string().default('4-1'),
          }),
          Schema.intersect([
            Schema.object({
              displayMode: Schema.union([DisplayMode.BINARY, DisplayMode.EXPRESSION]),
            }).default({ displayMode: DisplayMode.BINARY }),
            Schema.union([
              Schema.object({
                displayMode: Schema.const(DisplayMode.BINARY),
              }),
              Schema.object({
                displayMode: Schema.const(DisplayMode.EXPRESSION).required(),
                baseNumber: Schema.number().default(6).min(1).max(9),
              }),
            ]),
          ]),
        ]),
      ]),
    ]),
  }).i18n({
    'zh-CN': require('./locales/zh-CN').config_jrrp,
    'en-US': require('./locales/en-US').config_jrrp,
  }),
  Schema.object({
    rangeMessages: Schema.dict(String).default({
      '0-10': 'commands.jrrp.messages.range.1',
      '11-19': 'commands.jrrp.messages.range.2',
      '20-39': 'commands.jrrp.messages.range.3',
      '40-49': 'commands.jrrp.messages.range.4',
      '50-64': 'commands.jrrp.messages.range.5',
      '65-89': 'commands.jrrp.messages.range.6',
      '90-97': 'commands.jrrp.messages.range.7',
      '98-100': 'commands.jrrp.messages.range.8'
    }),
    specialMessages: Schema.dict(String).default({
      0: 'commands.jrrp.messages.special.1',
      50: 'commands.jrrp.messages.special.2',
      100: 'commands.jrrp.messages.special.3'
    }),
    holidayMessages: Schema.dict(String).default({
      '01-01': 'commands.jrrp.messages.date.1',
      '12-25': 'commands.jrrp.messages.date.2'
    })
  }).i18n({
    'zh-CN': require('./locales/zh-CN').config_range,
    'en-US': require('./locales/en-US').config_range,
  }),
])

/**
 * 插件主函数
 * @param {Context} ctx - Koishi 上下文
 * @param {Config} config - 插件配置
 */
export async function apply(ctx: Context, config: Config) {
  // 扩展数据库
  ctx.model.extend('daily_user_data', {
    id: 'unsigned',
    user_id: 'string',
    zanwo_enabled: 'boolean',
    identification_code: 'string',
    perfect_score: 'boolean',
  }, {
    primary: 'id',
    autoInc: true,
  })

  new ConfigValidator(config).validate();

  ctx.i18n.define('zh-CN', require('./locales/zh-CN'));
  ctx.i18n.define('en-US', require('./locales/en-US'));

  const jrrpMode = new JrrpMode(ctx);
  utils.startCacheCleaner();
  const zanwoMgr = new ZanwoMgr(ctx);

  // 设置自动点赞任务
  if (config.enableAutoBatch) {
    // 每24小时执行一次批量点赞
    ctx.setInterval(async () => {
      const targets = zanwoMgr.getList();
      if (targets.length) {
        const bots = Array.from(ctx.bots.values());
        for (const bot of bots) {
          const session = bot.session();
          if (session) {
            await zanwoMgr.sendBatchLikes(session, targets);
            break;
          }
        }
      }
    }, 24 * 60 * 60 * 1000);
  }

  /**
   * 计算用户的运势分数
   * @description
   * 支持三种算法模式:
   * 1. basic - 基础哈希取模算法
   * 2. gaussian - 高斯分布算法,生成更符合正态分布的分数
   * 3. linear - 线性同余算法,生成均匀分布的分数
   *
   * 特殊代码模式下使用独立的计算逻辑
   * 结果会被缓存以提高性能
   */
  async function calculateScore(userDateSeed: string, date: Date, identificationCode: string | undefined): Promise<number> {
    let score: number;
    if (identificationCode) {
<<<<<<< HEAD
      score = jrrpMode.calculateJrrpWithCode(identificationCode, date, config.identificationCode);
=======
      score = await jrrpIdentification.calculateJrrpWithCode(identificationCode, date, config.identificationCode);
>>>>>>> 324a6113
    } else {
      switch (config.choice) {
        case JrrpAlgorithm.BASIC: {
          // 基础算法:对用户ID+日期的哈希值取模
          score = Math.abs(utils.hashCode(userDateSeed)) % 101;
          break;
        }
        case JrrpAlgorithm.GAUSSIAN: {
          // 高斯算法:使用Box-Muller变换生成正态分布随机数
          const normalRandom = (seed: string): number => {
            const hash = utils.hashCode(seed);
            const randomFactor = Math.sin(hash) * 10000;
            return randomFactor - Math.floor(randomFactor);
          };

          const toNormalLuck = (random: number): number => {
            const u1 = random;
            const u2 = normalRandom(random.toString());
            const z = Math.sqrt(-2.0 * Math.log(u1)) * Math.cos(2.0 * Math.PI * u2);
            return Math.min(100, Math.max(0, Math.round(z * 15 + 50)));
          };

          const dateWeight = (date.getDay() + 1) / 7;
          const baseRandom = normalRandom(userDateSeed);
          const weightedRandom = (baseRandom + dateWeight) / 2;
          score = toNormalLuck(weightedRandom);
          break;
        }
        case JrrpAlgorithm.LINEAR: {
          // 线性同余算法:使用线性同余生成器
          const lcgSeed = utils.hashCode(userDateSeed);
          score = Math.floor(((lcgSeed * 9301 + 49297) % 233280) / 233280 * 101);
          break;
        }
        default: {
          score = Math.abs(utils.hashCode(userDateSeed)) % 101;
          break;
        }
      }
    }

    return score;
  }

  /**
   * 精致睡眠命令处理
   * @description
   * 三种睡眠模式:
   * 1. static - 固定时长,使用配置的duration
   * 2. until - 指定时间,计算到指定时间的时长
   * 3. random - 随机时长,在min和max之间随机
   *
   */
  ctx.command('sleep')
    .alias('jzsm', '精致睡眠')
    .channelFields(['guildId'])
    .action(async ({ session }) => {
      try {
        // 检查当前时间是否在允许的时间段内
        const now = new Date();
        const currentHour = now.getHours();
        const [startHour, endHour] = config.allowedTimeRange.split('-').map(Number);

        const isTimeAllowed = startHour > endHour
          ? (currentHour >= startHour || currentHour <= endHour)  // 跨夜的情况，如20-8
          : (currentHour >= startHour && currentHour <= endHour); // 普通情况，如9-18

        if (!isTimeAllowed) {
          const message = await session.send(session.text('commands.sleep.errors.not_allowed_time', [config.allowedTimeRange]));
          await utils.autoRecall(session, message);
          return;
        }

        let duration: number;
        const sleep = config.sleep;

        switch (sleep.type) {
          case SleepMode.STATIC:
            duration = Math.max(1, sleep.duration) * 60;
            break;
          case SleepMode.UNTIL:
            const [hours, minutes] = sleep.until.split(':').map(Number);
            if (isNaN(hours) || isNaN(minutes)) {
              throw new Error(session.text('commands.sleep.errors.invalid_time'));
            }
            const endTime = new Date(now);
            endTime.setHours(hours, minutes, 0, 0);
            if (endTime <= now) endTime.setDate(endTime.getDate() + 1);
            duration = Math.max(1, Math.floor((endTime.getTime() - now.getTime()) / 60000));
            break;
          case SleepMode.RANDOM:
            const min = Math.max(1, sleep.min) * 60;
            const max = Math.max(sleep.max, sleep.min) * 60;
            duration = Math.floor(Math.random() * (max - min + 1) + min);
            break;
        }

        await session.bot.muteGuildMember(session.guildId, session.userId, duration * 60 * 1000);
        return session.text('commands.sleep.messages.success');
      } catch (error) {
        const message = await session.send(session.text('commands.sleep.messages.failed'));
        await utils.autoRecall(session, message);
        return;
      }
    });

  /**
   * 点赞命令处理
   * @description
   * 改为子命令结构:
   * 1. zanwo - 默认点赞自己
   * 2. zanwo.list - 查看点赞目标列表
   * 3. zanwo.add - 添加点赞目标
   * 4. zanwo.remove - 移除点赞目标
   * 5. zanwo.user - 指定目标点赞
   */
  const zanwo = ctx.command('zanwo')
    .alias('赞我')
    .action(async ({ session }) => {
      const success = await zanwoMgr.sendLikes(session, session.userId);
      const message = await session.send(
        success
          ? session.text('commands.zanwo.messages.success', [config.enableNotify ? (config.adminAccount || '') : ''])
          : session.text('commands.zanwo.messages.like_failed')
      );
      await utils.autoRecall(session, message);
    });

  // 列表查看功能
  zanwo.subcommand('.list')
    .action(async ({ session }) => {
      if (config.adminOnly && session.userId !== config.adminAccount) {
        return session.text('commands.zanwo.messages.permission_denied');
      }

      const targets = zanwoMgr.getList();
      return targets.length
        ? session.text('commands.zanwo.messages.list', [targets.join(', ')])
        : session.text('commands.zanwo.messages.no_targets');
    });

  // 添加目标功能
  zanwo.subcommand('.add <target:text>')
    .action(async ({ session }, target) => {
      if (config.adminOnly && session.userId !== config.adminAccount) {
        return session.text('commands.zanwo.messages.permission_denied');
      }

      const parsedTarget = utils.parseTarget(target);
      if (!parsedTarget) {
        return session.text('commands.zanwo.messages.target_not_found');
      }

      const success = await zanwoMgr.addQQ(parsedTarget);
      return session.text(`commands.zanwo.messages.add_${success ? 'success' : 'failed'}`, [parsedTarget]);
    });

  // 移除目标功能
  zanwo.subcommand('.remove <target:text>')
    .action(async ({ session }, target) => {
      if (config.adminOnly && session.userId !== config.adminAccount) {
        return session.text('commands.zanwo.messages.permission_denied');
      }

      const parsedTarget = utils.parseTarget(target);
      if (!parsedTarget) {
        return session.text('commands.zanwo.messages.target_not_found');
      }

      const success = await zanwoMgr.removeQQ(parsedTarget);
      return session.text(`commands.zanwo.messages.remove_${success ? 'success' : 'failed'}`, [parsedTarget]);
    });

  // 指定用户点赞功能
  zanwo.subcommand('.user <target:text>')
    .action(async ({ session }, target) => {
      const parsedTarget = utils.parseTarget(target);
      if (!parsedTarget || parsedTarget === session.userId) {
        const message = await session.send(session.text('commands.zanwo.messages.target_not_found'));
        await utils.autoRecall(session, message);
        return;
      }

      const success = await zanwoMgr.sendLikes(session, parsedTarget);
      const message = await session.send(
        success
          ? session.text('commands.zanwo.messages.success', [config.enableNotify ? (config.adminAccount || '') : ''])
          : session.text('commands.zanwo.messages.like_failed')
      );
      await utils.autoRecall(session, message);
    });

  /**
   * 禁言命令处理
   * @description
   * 支持以下功能:
   * 1. mute - 随机选择目标禁言
   * 2. mute.me - 禁言自己
   * 3. mute.user - 指定目标禁言
   */
  const muteCmd = ctx.command('mute [duration:number]')
    .channelFields(['guildId'])
    .action(async ({ session }, duration) => {
      if (duration && duration > config.maxAllowedDuration) {
        const message = await session.send(session.text('commands.mute.messages.errors.duration_too_long', [config.maxAllowedDuration]));
        await utils.autoRecall(session, message);
        return;
      }

      // 如果不允许禁言他人，默认禁言自己
      if (!config.enableMuteOthers) {
        const message = await session.send(session.text('commands.mute.messages.notify.others_disabled'));
        await utils.autoRecall(session, message);
        return;
      }

      const muteDuration = utils.calculateMuteDuration(config.mute.type, config.mute.duration, config.mute.min, config.mute.max, duration);

      try {
        const validMembers = await utils.getCachedMemberList(session);
        if (!validMembers.length) {
          const message = await session.send(session.text('commands.mute.messages.errors.no_valid_members'));
          await utils.autoRecall(session, message);
          return;
        }

        if (!new Random().bool(config.probability)) {
          await utils.executeMute(session, session.userId, muteDuration, config.enableMessage);
          return;
        }

        // 随机选择目标并执行禁言
        const targetIndex = new Random().int(0, validMembers.length - 1);
        const targetId = validMembers[targetIndex];
        await utils.executeMute(session, targetId, muteDuration, config.enableMessage);
      } catch (error) {
        console.error('Failed to execute random mute:', error);
        const message = await session.send(session.text('commands.mute.messages.errors.no_valid_members'));
        await utils.autoRecall(session, message);
      }
    });

  // 禁言自己子命令
  muteCmd.subcommand('.me [duration:number]')
    .action(async ({ session }, duration) => {
      if (duration && duration > config.maxAllowedDuration) {
        const message = await session.send(session.text('commands.mute.messages.errors.duration_too_long', [config.maxAllowedDuration]));
        await utils.autoRecall(session, message);
        return;
      }

      const muteDuration = utils.calculateMuteDuration(config.mute.type, config.mute.duration, config.mute.min, config.mute.max,duration);
      await utils.executeMute(session, session.userId, muteDuration, config.enableMessage);
    });

  // 指定目标禁言子命令
  muteCmd.subcommand('.user <target:text> [duration:number]')
    .action(async ({ session }, target, duration) => {
      if (!config.enableMuteOthers) {
        const message = await session.send(session.text('commands.mute.messages.notify.others_disabled'));
        await utils.autoRecall(session, message);
        return;
      }

      if (duration && duration > config.maxAllowedDuration) {
        const message = await session.send(session.text('commands.mute.messages.errors.duration_too_long', [config.maxAllowedDuration]));
        await utils.autoRecall(session, message);
        return;
      }

      const muteTargetId = utils.parseTarget(target);
      if (!muteTargetId || muteTargetId === session.userId) {
        await utils.executeMute(session, session.userId, duration * 60 || config.mute.duration * 60, config.enableMessage);
        return;
      }

      const muteDuration = utils.calculateMuteDuration(config.mute.type, config.mute.duration, config.mute.min, config.mute.max,duration);

      if (!new Random().bool(config.probability)) {
        await utils.executeMute(session, session.userId, muteDuration, config.enableMessage);
        return;
      }

      await utils.executeMute(session, muteTargetId, muteDuration, config.enableMessage);
    });

  // jrrp命令改造为子命令结构
  const jrrpCmd = ctx.command('jrrp')
    .action(async ({ session }) => {
      try {
        const dateForCalculation = new Date();
        const monthDay = `${String(dateForCalculation.getMonth() + 1).padStart(2, '0')}-${String(dateForCalculation.getDate()).padStart(2, '0')}`;

<<<<<<< HEAD
        if (config.holidayMessages?.[monthDay]) {
          const holidayMessage = session.text(config.holidayMessages[monthDay]);
          const promptMessage = await session.send(holidayMessage + '\n' + session.text('commands.jrrp.messages.prompt'));
          await utils.autoRecall(session, promptMessage);
          const response = await session.prompt(CONSTANTS.TIMEOUTS.PROMPT);
          if (!response) {
            await session.send(session.text('commands.jrrp.messages.cancel'));
            return;
          }
=======
        // 修改为调用实例方法
        if (!await jrrpIdentification.handleHolidayMessage(session, monthDay, config.holidayMessages)) {
          return;
>>>>>>> 324a6113
        }

        const userDateSeed = `${session.userId}-${dateForCalculation.getFullYear()}-${monthDay}`;
        const identificationCode = jrrpMode.getIdentificationCode(session.userId);

        // 直接计算分数
        const userFortune = await calculateScore(userDateSeed, dateForCalculation, identificationCode);

        // 处理识别码零分确认
        if (identificationCode && userFortune === 0) {
          await session.send(session.text('commands.jrrp.messages.identification_mode.zero_prompt'));
          const response = await session.prompt(CONSTANTS.TIMEOUTS.PROMPT);
          if (!response || response.toLowerCase() !== 'y') {
            const message = await session.send(session.text('commands.jrrp.messages.cancel'));
            await utils.autoRecall(session, message);
            return;
          }
        }

        // 格式化分数显示
        const formattedFortune = jrrpMode.formatScore(userFortune, dateForCalculation, config.fool);
        let fortuneResultText = h('at', { id: session.userId }) + `${session.text('commands.jrrp.messages.result', [formattedFortune])}`;

        // 添加额外消息提示
        if (identificationCode && userFortune === 100 && jrrpMode.isPerfectScoreFirst(session.userId)) {
          await jrrpMode.markPerfectScore(session.userId);
          fortuneResultText += session.text(config.specialMessages[userFortune]) +
                        '\n' + session.text('commands.jrrp.messages.identification_mode.perfect_score_first');
        } else if (config.specialMessages?.[userFortune]) {
          fortuneResultText += session.text(config.specialMessages[userFortune]);
        } else if (config.rangeMessages) {
          for (const [range, message] of Object.entries(config.rangeMessages)) {
            const [min, max] = range.split('-').map(Number);
            if (userFortune >= min && userFortune <= max) {
              fortuneResultText += session.text(message);
              break;
            }
          }
        }

        await session.send(fortuneResultText);
      } catch (error) {
        console.error('Daily fortune calculation failed:', error);
        const message = await session.send(session.text('commands.jrrp.messages.error'));
        await utils.autoRecall(session, message);
      }
    })

  // 日期查询子命令
  jrrpCmd.subcommand('.date <date:text>')
    .action(async ({ session }, date) => {
      const dateForCalculation = utils.parseDate(date, new Date());
      if (!dateForCalculation) {
        const message = await session.send(session.text('commands.jrrp.errors.invalid_date'));
        await utils.autoRecall(session, message);
        return;
      }
    })

  // 绑定识别码子命令
  jrrpCmd.subcommand('.bind [code:string]')
    .action(async ({ session }, code) => {
      try {
        let responseText: string;
        // 删除原始命令消息
        if (session.messageId) {
          await utils.autoRecall(session, session.messageId, 500);
        }

        if (!code) {
          await jrrpMode.removeIdentificationCode(session.userId);
          responseText = session.text('commands.jrrp.messages.identification_mode.unbind_success');
        } else {
          const formattedCode = code.trim().toUpperCase();

          if (!formattedCode || !jrrpMode.validateIdentificationCode(formattedCode)) {
            responseText = session.text('commands.jrrp.messages.identification_mode.invalid_code');
          } else {
            const existingCode = await jrrpMode.getIdentificationCode(session.userId);

            if (existingCode === formattedCode) {
              responseText = session.text('commands.jrrp.messages.identification_mode.already_bound');
            } else {
              await jrrpMode.bindIdentificationCode(session.userId, formattedCode);
              responseText = session.text(
                existingCode
                  ? 'commands.jrrp.messages.identification_mode.rebind_success'
                  : 'commands.jrrp.messages.identification_mode.bind_success'
              );
            }
          }
        }

        const message = await session.send(responseText);
        await utils.autoRecall(session, message);
      } catch (error) {
        console.error('Failed to handle identification code:', error);
        const message = await session.send(session.text('commands.jrrp.messages.error'));
        await utils.autoRecall(session, message);
      }
    })

  // 查找特定分数日期子命令
  jrrpCmd.subcommand('.score <score:number>')
    .action(async ({ session }, score) => {
      if (score < 0 || score > 100) {
        const message = await session.send(session.text('commands.jrrp.messages.invalid_number'));
        await utils.autoRecall(session, message);
        return;
      }

<<<<<<< HEAD
      const identificationCode = jrrpMode.getIdentificationCode(session.userId);
      const currentDate = new Date();

      for (let daysAhead = 1; daysAhead <= CONSTANTS.LIMITS.MAX_DAYS_TO_CHECK; daysAhead++) {
        const futureDate = new Date(currentDate);
        futureDate.setDate(currentDate.getDate() + daysAhead);

        const dateStr = `${futureDate.getFullYear()}-${String(futureDate.getMonth() + 1).padStart(2, '0')}-${String(futureDate.getDate()).padStart(2, '0')}`;
        const userDateSeed = `${session.userId}-${dateStr}`;
        const calculatedScore = calculateScore(userDateSeed, futureDate, identificationCode);

        if (calculatedScore === score) {
          const formattedDate = `${futureDate.getFullYear().toString().slice(-2)}-${String(futureDate.getMonth() + 1).padStart(2, '0')}-${String(futureDate.getDate()).padStart(2, '0')}`;
          await session.send(session.text('commands.jrrp.messages.found_date', [score, formattedDate]));
          return;
        }
      }

      await session.send(session.text('commands.jrrp.messages.not_found', [score]));
=======
      const identificationCode = jrrpIdentification.getIdentificationCode(session.userId);
      // 使用正确的异步计算分数函数类型
      await jrrpIdentification.findDateForScore(session, score, identificationCode, calculateScore);
>>>>>>> 324a6113
    })
}<|MERGE_RESOLUTION|>--- conflicted
+++ resolved
@@ -309,11 +309,7 @@
   async function calculateScore(userDateSeed: string, date: Date, identificationCode: string | undefined): Promise<number> {
     let score: number;
     if (identificationCode) {
-<<<<<<< HEAD
       score = jrrpMode.calculateJrrpWithCode(identificationCode, date, config.identificationCode);
-=======
-      score = await jrrpIdentification.calculateJrrpWithCode(identificationCode, date, config.identificationCode);
->>>>>>> 324a6113
     } else {
       switch (config.choice) {
         case JrrpAlgorithm.BASIC: {
@@ -607,7 +603,6 @@
         const dateForCalculation = new Date();
         const monthDay = `${String(dateForCalculation.getMonth() + 1).padStart(2, '0')}-${String(dateForCalculation.getDate()).padStart(2, '0')}`;
 
-<<<<<<< HEAD
         if (config.holidayMessages?.[monthDay]) {
           const holidayMessage = session.text(config.holidayMessages[monthDay]);
           const promptMessage = await session.send(holidayMessage + '\n' + session.text('commands.jrrp.messages.prompt'));
@@ -617,11 +612,6 @@
             await session.send(session.text('commands.jrrp.messages.cancel'));
             return;
           }
-=======
-        // 修改为调用实例方法
-        if (!await jrrpIdentification.handleHolidayMessage(session, monthDay, config.holidayMessages)) {
-          return;
->>>>>>> 324a6113
         }
 
         const userDateSeed = `${session.userId}-${dateForCalculation.getFullYear()}-${monthDay}`;
@@ -733,7 +723,6 @@
         return;
       }
 
-<<<<<<< HEAD
       const identificationCode = jrrpMode.getIdentificationCode(session.userId);
       const currentDate = new Date();
 
@@ -753,10 +742,5 @@
       }
 
       await session.send(session.text('commands.jrrp.messages.not_found', [score]));
-=======
-      const identificationCode = jrrpIdentification.getIdentificationCode(session.userId);
-      // 使用正确的异步计算分数函数类型
-      await jrrpIdentification.findDateForScore(session, score, identificationCode, calculateScore);
->>>>>>> 324a6113
     })
 }