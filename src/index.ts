import { Context, Schema, Random, h } from 'koishi'
import {} from 'koishi-plugin-adapter-onebot'
import * as cron from 'koishi-plugin-cron'

export const name = 'daily-tools'
export const inject = {
  required: ['database'],
  optional: ['cron']
}

// 定义不同的随机数生成算法，用于计算今日人品值
export const enum JrrpAlgorithm {
  BASIC = 'basic',      // 基础哈希算法: 使用简单的哈希取模运算
  GAUSSIAN = 'gaussian', // 高斯分布算法: 生成近似正态分布的随机数
  LINEAR = 'linear'     // 线性同余算法: 使用线性同余方法生成伪随机数
}

// 定义不同的睡眠时长计算方式
export const enum SleepMode {
  STATIC = 'static',  // 静态模式: 固定时长
  UNTIL = 'until',    // 定时模式: 睡到指定时间
  RANDOM = 'random'   // 随机模式: 在指定范围内随机时长
}

export const enum MuteDurationType {
  STATIC = 'static',  // 固定时长
  RANDOM = 'random'   // 随机时长
}

// 修改配置接口定义
export interface Config {
  sleep: {
    type: SleepMode
    duration: number
    until: string
    min: number
    max: number
  }
  autoLikeList?: string[]
  autoLikeTime?: string
  notifyAccount?: string
  enableLikeReminder?: boolean // 添加是否提示赞主人的选项
  choice?: JrrpAlgorithm
  specialMessages?: Record<number, string>
  rangeMessages?: Record<string, string>
  holidayMessages?: Record<string, string>
  mute: {
    type: MuteDurationType
    duration: number
    minDuration: number
    maxDuration: number
    maxAllowedDuration: number // 新增：最大允许禁言时长
    probability: number
    enableMessage: boolean
    enableMuteOthers: boolean
  }
}

// 更新配置模式定义
export const Config: Schema<Config> = Schema.intersect([
  Schema.object({
    sleep: Schema.object({
      type: Schema.union([
        Schema.const(SleepMode.STATIC),
        Schema.const(SleepMode.UNTIL),
        Schema.const(SleepMode.RANDOM),
      ]).default(SleepMode.STATIC),
      duration: Schema.number().default(480),
      until: Schema.string().default('08:00'),
      min: Schema.number().default(360),
      max: Schema.number().default(600),
    }),
  }).i18n({
    'zh-CN': require('./locales/zh-CN').sleepconfig,
    'en-US': require('./locales/en-US').sleepconfig,
  }),

  Schema.object({
    autoLikeList: Schema.array(String),
    autoLikeTime: Schema.string(),
    notifyAccount: Schema.string(),
    enableLikeReminder: Schema.boolean().default(true),
  }).i18n({
    'zh-CN': require('./locales/zh-CN').autolikeconfig,
    'en-US': require('./locales/en-US').autolikeconfig,
  }),

  Schema.object({
    mute: Schema.object({
      type: Schema.union([
        Schema.const(MuteDurationType.STATIC),
        Schema.const(MuteDurationType.RANDOM),
      ]).default(MuteDurationType.RANDOM),
      duration: Schema.number().default(5),
      minDuration: Schema.number().default(0.1),
      maxDuration: Schema.number().default(10),
      maxAllowedDuration: Schema.number().default(1440), // 新增：默认24小时
      enableMessage: Schema.boolean().default(false),
      enableMuteOthers: Schema.boolean().default(true),
      probability: Schema.number().default(0.5).min(0).max(1),
    }),
  }).i18n({
    'zh-CN': require('./locales/zh-CN').muteconfig,
    'en-US': require('./locales/en-US').muteconfig,
  }),

  Schema.object({
    choice: Schema.union([
      Schema.const(JrrpAlgorithm.BASIC),
      Schema.const(JrrpAlgorithm.GAUSSIAN),
      Schema.const(JrrpAlgorithm.LINEAR),
    ]).default(JrrpAlgorithm.BASIC),
    rangeMessages: Schema.dict(String).default({
      '0-9': 'commands.jrrp.messages.range.1',
      '10-19': 'commands.jrrp.messages.range.2',
      '20-39': 'commands.jrrp.messages.range.3',
      '40-49': 'commands.jrrp.messages.range.4',
      '50-69': 'commands.jrrp.messages.range.5',
      '70-89': 'commands.jrrp.messages.range.6',
      '90-95': 'commands.jrrp.messages.range.7',
      '96-100': 'commands.jrrp.messages.range.8'
    }),
    specialMessages: Schema.dict(String).default({
      0: 'commands.jrrp.messages.special.1',
      50: 'commands.jrrp.messages.special.2',
      100: 'commands.jrrp.messages.special.3'
    }),
    holidayMessages: Schema.dict(String).default({
      '01-01': 'commands.jrrp.messages.date.1',
      '12-25': 'commands.jrrp.messages.date.2'
    })
  }).i18n({
    'zh-CN': require('./locales/zh-CN').jrrpconfig,
    'en-US': require('./locales/en-US').jrrpconfig,
  }),
])

// 修改区间检查辅助函数
const validateRangeMessages = (ctx: Context, rangeMessages: Record<string, string>): boolean => {
  const ranges: [number, number][] = [];

  // 解析所有区间
  for (const range of Object.keys(rangeMessages)) {
    const [start, end] = range.split('-').map(Number);
    if (isNaN(start) || isNaN(end) || start > end || start < 0 || end > 100) {
      ctx.logger.warn(ctx.i18n.define('errors.config.invalid_range', { value: range }));
      return false;
    }
    ranges.push([start, end]);
  }

  // 按起始位置排序
  ranges.sort((a, b) => a[0] - b[0]);

  // 检查是否覆盖 0-100
  if (ranges[0][0] !== 0 || ranges[ranges.length - 1][1] !== 100) {
    ctx.logger.warn(ctx.i18n.define('errors.config.range_not_covered', {}));
    return false;
  }

  // 检查区间是否连续且不重反
  for (let i = 1; i < ranges.length; i++) {
    if (ranges[i][0] !== ranges[i-1][1] + 1) {
      ctx.logger.warn(ctx.i18n.define('errors.config.range_overlap', { prev: String(ranges[i-1][1]), curr: String(ranges[i][0]) }));
      return false;
    }
  }

  return true;
};

// 修改配置验证函数
const validateConfig = (ctx: Context, config: Config): boolean => {
  if (config.autoLikeTime && !/^([01]?[0-9]|2[0-3]):[0-5][0-9]$/.test(config.autoLikeTime)) {
    ctx.logger.warn(ctx.i18n.define('errors.config.invalid_autolike_time', {}));
    return false;
  }

  if (config.sleep.type === SleepMode.UNTIL &&
      !/^([01]?[0-9]|2[0-3]):[0-5][0-9]$/.test(config.sleep.until)) {
    ctx.logger.warn(ctx.i18n.define('errors.config.invalid_sleep_time', {}));
    return false;
  }

  if (!validateRangeMessages(ctx, config.rangeMessages)) {
    return false;
  }

  return true;
};

export async function apply(ctx: Context, config: Config) {
  // 配置验证
  if (!validateConfig(ctx, config)) {
    throw new Error('Invalid configuration');
  }

  ctx.i18n.define('zh-CN', require('./locales/zh-CN'));
  ctx.i18n.define('en-US', require('./locales/en-US'));

  // 简化的消息撤回函数
  const autoRecallMessage = async (session, message, delay = 10000) => {
    if (message) {
      setTimeout(async () => {
          if (Array.isArray(message)) {
            for (const msg of message) {
              if (msg?.id) {
                await session.bot.deleteMessage(session.channelId, msg.id);
              }
            }
          } else if (message?.id) {
            await session.bot.deleteMessage(session.channelId, message.id);
          }
      }, delay);
    }
  };

  const userCache = new Map<string, string>();

  // 优化获取用户名函数
  const getUserName = async (session, userId: string) => {
    const cacheKey = `${session.platform}:${userId}`;
    if (userCache.has(cacheKey)) {
      return userCache.get(cacheKey);
    }

    try {
      const user = await ctx.database.getUser(session.platform, userId);
      const name = user?.name || userId;
      userCache.set(cacheKey, name);
      return name;
    } catch {
      return userId;
    }
  };

<<<<<<< HEAD
  // 修改错误消息映射
  const handleMute = async (session, targetId: string, duration: number, checkPermission = true) => {
    try {
      // 如果不是自己且需要权限检查
      if (checkPermission && targetId !== session.userId) {
        try {
          const memberInfo = await session.onebot.getGroupMemberInfo(session.guildId, String(targetId), false)
          if (memberInfo.role !== 'member') {
            throw new Error('target_is_admin')
          }
        } catch (error) {
          throw error.message === 'target_is_admin' ? error : new Error('target_not_found')
        }
      }

      await session.onebot.setGroupBan(session.guildId, targetId, duration)
      await session.bot.deleteMessage(session.channelId, session.messageId)
      return true
    } catch (error) {
      throw new Error(error.message || 'target_failed')
=======
  // 优化禁言处理函数，集成权限检查
  const handleMute = async (session, targetId: string, duration: number, checkPermission = true) => {
    try {
      // 如果需要权限检查且目标不是自己，先检查权限
      if (checkPermission && targetId !== session.userId) {
        try {
          const memberInfo = await session.onebot.getGroupMemberInfo(session.guildId, String(targetId), false);
          if (memberInfo.role !== 'member') {
            throw new Error('target_is_admin');
          }
        } catch (error) {
          if (error.message === 'target_is_admin') throw error;
          throw new Error('target_not_found');
        }
      }

      // 执行禁言
      await session.onebot.setGroupBan(session.guildId, targetId, duration);
      await session.bot.deleteMessage(session.channelId, session.messageId);

      return true;
    } catch (error) {
      if (error.message === 'target_is_admin' || error.message === 'target_not_found') throw error;
      throw new Error('target_failed');
>>>>>>> 7c13df7b
    }
  }

<<<<<<< HEAD
  // 修改禁言结果消息
  const sendMuteResultMessage = async (session, targetId: string, duration: number, showMessage = true) => {
    if (showMessage && config.mute.enableMessage) {
      const [minutes, seconds] = [(duration / 60) | 0, duration % 60]
=======
  // 处理禁言结果消息
  const sendMuteResultMessage = async (session, targetId: string, duration: number) => {
    if (config.mute.enableMessage) {
      const [minutes, seconds] = [(duration / 60) | 0, duration % 60];
>>>>>>> 7c13df7b
      const message = await session.send(session.text(
        targetId === session.userId
          ? 'commands.mute.messages.notify.self_muted'
          : 'commands.mute.messages.notify.target_muted',
        [await getUserName(session, targetId), minutes, seconds].filter(Boolean)
      ))
      await autoRecallMessage(session, message)
    }
  }

  // 修改 sleep 命令的错误处理
  ctx.command('sleep')
    .alias('jzsm', '精致睡眠')
    .action(async ({ session }) => {
      try {
        if (!session?.guildId) {
          const message = await session.send(session.text('commands.sleep.messages.guild_only'));
          await autoRecallMessage(session, message);
          return;
        }

        let duration: number;
        const now = new Date();
        const sleep = config.sleep;

        switch (sleep.type) {
          case 'static':
            duration = Math.max(1, sleep.duration);
            break;
          case 'until':
            const [hours, minutes] = sleep.until.split(':').map(Number);
            if (isNaN(hours) || isNaN(minutes)) {
              throw new Error(session.text('errors.invalid_time'));
            }
            const endTime = new Date(now);
            endTime.setHours(hours, minutes, 0, 0);
            if (endTime <= now) endTime.setDate(endTime.getDate() + 1);
            duration = Math.max(1, Math.floor((endTime.getTime() - now.getTime()) / 60000));
            break;
          case 'random':
            const min = Math.max(1, sleep.min);
            const max = Math.max(min, sleep.max);
            duration = Math.floor(Math.random() * (max - min + 1) + min);
            break;
        }

        await session.bot.muteGuildMember(session.guildId, session.userId, duration * 60 * 1000);
        return session.text('commands.sleep.messages.success');
      } catch (error) {
        const message = await session.send(session.text('commands.sleep.messages.failed'));
        await autoRecallMessage(session, message);
        return;
      }
    });

  // 优化 zanwo 命令，使用 Promise.all 并行处理
  ctx.command('zanwo')
    .alias('赞我')
    .action(async ({ session }) => {
      if (!session?.userId) {
        const message = await session.send(session.text('errors.invalid_session'));
        await autoRecallMessage(session, message);
        return;
      }

      let successfulLikes = 0;
      const maxRetries = 3;

      for (let retry = 0; retry < maxRetries; retry++) {
        try {
          // 并行发送5个点赞请求
          await Promise.all(Array(5).fill(null).map(() =>
            session.bot.internal.sendLike(session.userId, 10)
          ));
          successfulLikes = 5;

          const message = await session.send(
            config.enableLikeReminder
              ? session.text('commands.zanwo.messages.success', [config.notifyAccount])
              : session.text('commands.zanwo.messages.success_no_reminder')
          );

          await autoRecallMessage(session, message);
          return null;
        } catch (error) {
          if (retry === maxRetries - 1) {
            const errorMessage = await session.send(
              successfulLikes > 0
                ? (config.enableLikeReminder
                  ? session.text('commands.zanwo.messages.success', [config.notifyAccount])
                  : session.text('commands.zanwo.messages.success_no_reminder'))
                : session.text('errors.like_failed')
            );

            await autoRecallMessage(session, errorMessage);
            return null;
          }
          await new Promise(resolve => setTimeout(resolve, 1000));
        }
      }
    });

  // 注册自动点赞功能
  if (config.autoLikeList?.length > 0 && config.autoLikeTime) {
    try {
      const [hour, minute] = config.autoLikeTime.split(':').map(Number);
      if (isNaN(hour) || isNaN(minute) || hour < 0 || hour > 23 || minute < 0 || minute > 59) {
        throw new Error('Invalid time format');
      }

      ctx.cron(`0 ${minute} ${hour} * * *`, async () => {
        const results = await Promise.all(config.autoLikeList.map(async (userId) => {
          let retryCount = 0;
          const maxRetries = 3;

          while (retryCount < maxRetries) {
            try {
              await Promise.all(Array(5).fill(null).map(() =>
                ctx.bots.first?.internal.sendLike(userId, 10)
              ));
              return `User ${userId} like succeeded`;
            } catch (error) {
              retryCount++;
              if (retryCount === maxRetries) {
                return `User ${userId} like failed: ${error.message}`;
              }
              await new Promise(resolve => setTimeout(resolve, 1000));
            }
          }
        }));

        if (config.notifyAccount) {
          try {
            const resultMessage = results.join('\n');
            await ctx.bots.first?.sendPrivateMessage(config.notifyAccount, resultMessage);
          } catch (error) {
            console.error('Failed to send notification:', error);
          }
        }
      });
    } catch (error) {
      console.error('Auto-like task registration failed:', error);
    }
  }

<<<<<<< HEAD
  // 修改mute命令错误处理
=======
  // 定义群成员信息接口
  interface GroupMember {
    user_id: string | number
    role: 'owner' | 'admin' | 'member'
    card?: string
    nickname?: string
  }

  // 优化获取群成员列表函数
  const getGroupMembers = async (session): Promise<string[]> => {
    try {
      // 获取成员列表
      const memberList = await session.onebot.getGroupMemberList(session.guildId)
      if (!Array.isArray(memberList)) {
        ctx.logger.warn(session.text('errors.member_list_invalid'))
        return []
      }

      // 过滤并处理成员列表
      return memberList
        .filter((member: GroupMember) => {
          // 过滤掉机器人自己
          if (member.user_id === session.selfId) return false
          // 只保留普通成员
          if (member.role !== 'member') return false
          return true
        })
        .map((member: GroupMember) => String(member.user_id))
    } catch (error) {
      ctx.logger.warn(session.text('errors.get_members_failed', [error.message]))
      return []
    }
  }

  // 修改 mute 命令处理
>>>>>>> 7c13df7b
  ctx.command('mute [duration:number]')
    .option('u', '-u <target:text>')
    .option('r', '-r')
    .action(async ({ session, options }, duration) => {
      // 基础检查
      if (!session?.guildId) {
        const message = await session.send(session.text('commands.mute.messages.errors.guild_only'))
        await autoRecallMessage(session, message)
        return
      }

      if (!config.mute.enableMuteOthers && (options?.u || options?.r)) {
        const message = await session.send(session.text('commands.mute.messages.notify.others_disabled'))
        await autoRecallMessage(session, message)
        return
      }

      // 如果用户指定了时长，检查是否超过最大允许时长
      if (duration && duration > config.mute.maxAllowedDuration) {
        const message = await session.send(session.text('commands.mute.messages.errors.duration_too_long', [config.mute.maxAllowedDuration]))
        await autoRecallMessage(session, message)
        return
      }

<<<<<<< HEAD
      // 计算禁言时长
      let random = new Random()
      let muteDuration = duration ? duration * 60
=======
      const random = new Random();
      const muteDuration = duration ? duration * 60
>>>>>>> 7c13df7b
        : config.mute.type === MuteDurationType.RANDOM
          ? random.int(config.mute.minDuration * 60, config.mute.maxDuration * 60)
          : config.mute.duration * 60

      try {
<<<<<<< HEAD
        // 随机禁言
        if (options?.r) {
          const members = (await session.onebot.getGroupMemberList(session.guildId))
            .filter(m => m.role === 'member' && String(m.user_id) !== String(session.selfId))
            .map(m => String(m.user_id))

=======
        // 处理随机禁言
        if (options?.r) {
          const members = await getGroupMembers(session)
>>>>>>> 7c13df7b
          if (!members.length) {
            const message = await session.send(session.text('commands.mute.messages.no_valid_members'))
            await autoRecallMessage(session, message)
            return
          }

<<<<<<< HEAD
          // 概率检查
          if (!random.bool(config.mute.probability)) {
            await handleMute(session, session.userId, muteDuration, false)
            await sendMuteResultMessage(session, session.userId, muteDuration)
            return
          }

          const targetId = random.pick(members)
          await handleMute(session, targetId, muteDuration)
          await sendMuteResultMessage(session, targetId, muteDuration)
          return
        }

        // 指定用户禁言
        if (options?.u) {
          const parsedUser = h.parse(options.u)[0]
          const targetId = parsedUser?.type === 'at' ? parsedUser.attrs.id : options.u.trim()

          // 自我禁言
          if (!targetId || targetId === session.userId) {
            await handleMute(session, session.userId, muteDuration, false)
            await sendMuteResultMessage(session, session.userId, muteDuration)
            return
          }

          // 概率检查
          if (!random.bool(config.mute.probability)) {
            await handleMute(session, session.userId, muteDuration, false)
            await sendMuteResultMessage(session, session.userId, muteDuration)
            return
          }

          await handleMute(session, targetId, muteDuration)
          await sendMuteResultMessage(session, targetId, muteDuration)
          return
        }

        // 自我禁言
        await handleMute(session, session.userId, muteDuration, false)
        await sendMuteResultMessage(session, session.userId, muteDuration)
=======
          // 检查概率，失败则禁言自己
          if (!random.bool(config.mute.probability)) {
            if (config.mute.enableMessage) {
              const message = await session.send(session.text('commands.mute.messages.probability_failed_self'));
              await autoRecallMessage(session, message);
            }
            await handleMute(session, session.userId, muteDuration, false);
            await sendMuteResultMessage(session, session.userId, muteDuration);
            return;
          }

          const targetId = String(random.pick(members));
          await handleMute(session, targetId, muteDuration, true);
          await sendMuteResultMessage(session, targetId, muteDuration);
          return;
        }

        // 处理指定用户禁言
        if (options?.u) {
          const parsedUser = h.parse(options.u)[0];
          const targetId = parsedUser?.type === 'at' ? parsedUser.attrs.id : options.u.trim();

          // 如果目标是自己或无效，直接禁言自己
          if (!targetId || targetId === session.userId) {
            await handleMute(session, session.userId, muteDuration, false);
            await sendMuteResultMessage(session, session.userId, muteDuration);
            return;
          }

          // 检查概率，失败则禁言自己
          if (!random.bool(config.mute.probability)) {
            if (config.mute.enableMessage) {
              const message = await session.send(session.text('commands.mute.messages.probability_failed_self'));
              await autoRecallMessage(session, message);
            }
            await handleMute(session, session.userId, muteDuration, false);
            await sendMuteResultMessage(session, session.userId, muteDuration);
            return;
          }

          await handleMute(session, targetId, muteDuration, true);
          await sendMuteResultMessage(session, targetId, muteDuration);
          return;
        }

        // 处理自我禁言
        await handleMute(session, session.userId, muteDuration, false);
        await sendMuteResultMessage(session, session.userId, muteDuration);
>>>>>>> 7c13df7b
      } catch (error) {
        const message = await session.send(session.text(`commands.mute.messages.errors.${error.message}`))
        await autoRecallMessage(session, message)
      }
    })

  // 修改 jrrp 命令的错误处理
  ctx.command('jrrp')
    .option('d', '-d <date>', { type: 'string' })
    .action(async ({ session, options }) => {
      try {
        if (!session?.userId) {
          const message = await session.send(session.text('errors.invalid_session'));
          await autoRecallMessage(session, message);
          return;
        }

        let targetDate = new Date();
        if (options?.d) {
          const date = parseDate(options.d, targetDate);
          if (!date) {
            const message = await session.send(session.text('errors.invalid_date'));
            await autoRecallMessage(session, message);
            return;
          }
          targetDate = date;
        }

        // 使用 "YYYY-MM-DD" 格式
        const year = targetDate.getFullYear();
        const monthStr = String(targetDate.getMonth() + 1).padStart(2, '0');
        const dayStr = String(targetDate.getDate()).padStart(2, '0');
        const currentDateStr = `${year}-${monthStr}-${dayStr}`;
        const monthDay = `${monthStr}-${dayStr}`;

        //特殊日期处理流程
        if (config.holidayMessages?.[monthDay]) {
          await session.send(session.text(config.holidayMessages[monthDay] + 'commands.jrrp.messages.prompt'));
          const response = await session.prompt(10000);
          if (!response) {
            return session.text('commands.jrrp.messages.cancel');
          }
        }

        // 获取用户昵称
        const userNickname = session.username || 'User'

        // 将字符串转换为32位无符号整数
        function hashCode(str: string): number {
          let hash = 5381
          for (let i = 0; i < str.length; i++) {
            hash = ((hash << 5) + hash) + str.charCodeAt(i)
            hash = hash >>> 0 // 保持为32位无符号整数
          }
          return hash
        }

        let luckScore: number
        const userDateSeed = `${session.userId}-${currentDateStr}`

        // 根据选择的算法计算今日人品值
        switch (config.choice || 'basic') {
          case 'basic': {
            // 基础算法：直接取模
            const modLuck = Math.abs(hashCode(userDateSeed)) % 101
            luckScore = modLuck
            break
          }
          case 'gaussian': {
            // 正态分布算法
            function normalRandom(seed: string): number {
              const hash = hashCode(seed)
              const randomFactor = Math.sin(hash) * 10000
              return randomFactor - Math.floor(randomFactor)
            }
            function toNormalLuck(random: number): number {
              const u1 = random
              const u2 = normalRandom(random.toString())
              const z = Math.sqrt(-2.0 * Math.log(u1)) * Math.cos(2.0 * Math.PI * u2)
              return Math.min(100, Math.max(0, Math.round(z * 15 + 50)))
            }
            const dateWeight = (targetDate.getDay() + 1) / 7
            const baseRandom = normalRandom(userDateSeed)
            const weightedRandom = (baseRandom + dateWeight) / 2
            const normalLuck = toNormalLuck(weightedRandom)
            luckScore = normalLuck
            break
          }
          case 'linear': {
            // 线性同余算法
            const lcgSeed = hashCode(userDateSeed)
            const lcgValue = (lcgSeed * 9301 + 49297) % 233280
            const lcgRandom = lcgValue / 233280
            const lcgLuck = Math.floor(lcgRandom * 101)
            luckScore = lcgLuck
            break
          }
          default: {
            // 默认使用基础算法
            luckScore = Math.abs(hashCode(userDateSeed)) % 101
          }
        }

        // 构建返回消息
        let message = session.text('commands.jrrp.messages.result', [luckScore, userNickname])
        if (config.specialMessages && luckScore in config.specialMessages) {   // 修改key为specialMessages
          message += session.text(config.specialMessages[luckScore])
        } else if (config.rangeMessages) {                  // 修改key为rangeMessages
          // 遍历所有范围配置
          for (const [range, msg] of Object.entries(config.rangeMessages)) {
            const [min, max] = range.split('-').map(Number)
            if (!isNaN(min) && !isNaN(max) && luckScore >= min && luckScore <= max) {
              message += session.text(msg)
              break
            }
          }
        }
        return message
      } catch (error) {
        console.error('Daily fortune calculation failed:', error);
        const message = await session.send(session.text('commands.jrrp.messages.error'));
        await autoRecallMessage(session, message);
        return;
      }
    });

  // 辅助函数：解析日期
  function parseDate(dateStr: string, defaultDate: Date): Date | null {
    const fullDateMatch = dateStr.match(/^(\d{4})-(\d{1,2})-(\d{1,2})$/);
    const shortDateMatch = dateStr.match(/^(\d{1,2})-(\d{1,2})$/);

    try {
      if (fullDateMatch) {
        const [_, year, month, day] = fullDateMatch;
        return new Date(Number(year), Number(month) - 1, Number(day));
      } else if (shortDateMatch) {
        const [_, month, day] = shortDateMatch;
        return new Date(defaultDate.getFullYear(), Number(month) - 1, Number(day));
      }
    } catch {
      return null;
    }
    return null;
  }
}<|MERGE_RESOLUTION|>--- conflicted
+++ resolved
@@ -234,7 +234,6 @@
     }
   };
 
-<<<<<<< HEAD
   // 修改错误消息映射
   const handleMute = async (session, targetId: string, duration: number, checkPermission = true) => {
     try {
@@ -255,46 +254,13 @@
       return true
     } catch (error) {
       throw new Error(error.message || 'target_failed')
-=======
-  // 优化禁言处理函数，集成权限检查
-  const handleMute = async (session, targetId: string, duration: number, checkPermission = true) => {
-    try {
-      // 如果需要权限检查且目标不是自己，先检查权限
-      if (checkPermission && targetId !== session.userId) {
-        try {
-          const memberInfo = await session.onebot.getGroupMemberInfo(session.guildId, String(targetId), false);
-          if (memberInfo.role !== 'member') {
-            throw new Error('target_is_admin');
-          }
-        } catch (error) {
-          if (error.message === 'target_is_admin') throw error;
-          throw new Error('target_not_found');
-        }
-      }
-
-      // 执行禁言
-      await session.onebot.setGroupBan(session.guildId, targetId, duration);
-      await session.bot.deleteMessage(session.channelId, session.messageId);
-
-      return true;
-    } catch (error) {
-      if (error.message === 'target_is_admin' || error.message === 'target_not_found') throw error;
-      throw new Error('target_failed');
->>>>>>> 7c13df7b
-    }
-  }
-
-<<<<<<< HEAD
+    }
+  }
+
   // 修改禁言结果消息
   const sendMuteResultMessage = async (session, targetId: string, duration: number, showMessage = true) => {
     if (showMessage && config.mute.enableMessage) {
       const [minutes, seconds] = [(duration / 60) | 0, duration % 60]
-=======
-  // 处理禁言结果消息
-  const sendMuteResultMessage = async (session, targetId: string, duration: number) => {
-    if (config.mute.enableMessage) {
-      const [minutes, seconds] = [(duration / 60) | 0, duration % 60];
->>>>>>> 7c13df7b
       const message = await session.send(session.text(
         targetId === session.userId
           ? 'commands.mute.messages.notify.self_muted'
@@ -440,45 +406,7 @@
     }
   }
 
-<<<<<<< HEAD
   // 修改mute命令错误处理
-=======
-  // 定义群成员信息接口
-  interface GroupMember {
-    user_id: string | number
-    role: 'owner' | 'admin' | 'member'
-    card?: string
-    nickname?: string
-  }
-
-  // 优化获取群成员列表函数
-  const getGroupMembers = async (session): Promise<string[]> => {
-    try {
-      // 获取成员列表
-      const memberList = await session.onebot.getGroupMemberList(session.guildId)
-      if (!Array.isArray(memberList)) {
-        ctx.logger.warn(session.text('errors.member_list_invalid'))
-        return []
-      }
-
-      // 过滤并处理成员列表
-      return memberList
-        .filter((member: GroupMember) => {
-          // 过滤掉机器人自己
-          if (member.user_id === session.selfId) return false
-          // 只保留普通成员
-          if (member.role !== 'member') return false
-          return true
-        })
-        .map((member: GroupMember) => String(member.user_id))
-    } catch (error) {
-      ctx.logger.warn(session.text('errors.get_members_failed', [error.message]))
-      return []
-    }
-  }
-
-  // 修改 mute 命令处理
->>>>>>> 7c13df7b
   ctx.command('mute [duration:number]')
     .option('u', '-u <target:text>')
     .option('r', '-r')
@@ -503,38 +431,25 @@
         return
       }
 
-<<<<<<< HEAD
       // 计算禁言时长
       let random = new Random()
       let muteDuration = duration ? duration * 60
-=======
-      const random = new Random();
-      const muteDuration = duration ? duration * 60
->>>>>>> 7c13df7b
         : config.mute.type === MuteDurationType.RANDOM
           ? random.int(config.mute.minDuration * 60, config.mute.maxDuration * 60)
           : config.mute.duration * 60
 
-      try {
-<<<<<<< HEAD
         // 随机禁言
         if (options?.r) {
           const members = (await session.onebot.getGroupMemberList(session.guildId))
             .filter(m => m.role === 'member' && String(m.user_id) !== String(session.selfId))
             .map(m => String(m.user_id))
 
-=======
-        // 处理随机禁言
-        if (options?.r) {
-          const members = await getGroupMembers(session)
->>>>>>> 7c13df7b
           if (!members.length) {
             const message = await session.send(session.text('commands.mute.messages.no_valid_members'))
             await autoRecallMessage(session, message)
             return
           }
 
-<<<<<<< HEAD
           // 概率检查
           if (!random.bool(config.mute.probability)) {
             await handleMute(session, session.userId, muteDuration, false)
@@ -575,60 +490,6 @@
         // 自我禁言
         await handleMute(session, session.userId, muteDuration, false)
         await sendMuteResultMessage(session, session.userId, muteDuration)
-=======
-          // 检查概率，失败则禁言自己
-          if (!random.bool(config.mute.probability)) {
-            if (config.mute.enableMessage) {
-              const message = await session.send(session.text('commands.mute.messages.probability_failed_self'));
-              await autoRecallMessage(session, message);
-            }
-            await handleMute(session, session.userId, muteDuration, false);
-            await sendMuteResultMessage(session, session.userId, muteDuration);
-            return;
-          }
-
-          const targetId = String(random.pick(members));
-          await handleMute(session, targetId, muteDuration, true);
-          await sendMuteResultMessage(session, targetId, muteDuration);
-          return;
-        }
-
-        // 处理指定用户禁言
-        if (options?.u) {
-          const parsedUser = h.parse(options.u)[0];
-          const targetId = parsedUser?.type === 'at' ? parsedUser.attrs.id : options.u.trim();
-
-          // 如果目标是自己或无效，直接禁言自己
-          if (!targetId || targetId === session.userId) {
-            await handleMute(session, session.userId, muteDuration, false);
-            await sendMuteResultMessage(session, session.userId, muteDuration);
-            return;
-          }
-
-          // 检查概率，失败则禁言自己
-          if (!random.bool(config.mute.probability)) {
-            if (config.mute.enableMessage) {
-              const message = await session.send(session.text('commands.mute.messages.probability_failed_self'));
-              await autoRecallMessage(session, message);
-            }
-            await handleMute(session, session.userId, muteDuration, false);
-            await sendMuteResultMessage(session, session.userId, muteDuration);
-            return;
-          }
-
-          await handleMute(session, targetId, muteDuration, true);
-          await sendMuteResultMessage(session, targetId, muteDuration);
-          return;
-        }
-
-        // 处理自我禁言
-        await handleMute(session, session.userId, muteDuration, false);
-        await sendMuteResultMessage(session, session.userId, muteDuration);
->>>>>>> 7c13df7b
-      } catch (error) {
-        const message = await session.send(session.text(`commands.mute.messages.errors.${error.message}`))
-        await autoRecallMessage(session, message)
-      }
     })
 
   // 修改 jrrp 命令的错误处理
